from flask import Flask, jsonify, request, render_template, Response, send_file
from flask_cors import CORS
from typing import Optional
from datetime import datetime, timezone
from urllib.parse import urlparse

import uuid
import os
import csv
import json
import io
import logging
import zipfile
import tempfile
import re

from registry_models import Package
from storage import storage
from metrics_engine import compute_all_metrics
from metrics.net_score import NetScore
from models import Model
from resources.model_resource import ModelResource

logging.basicConfig(
    level=logging.INFO, format="%(asctime)s - %(name)s - %(levelname)s - %(message)s"
)
logger = logging.getLogger("api_server")

SRC_DIR = os.path.dirname(os.path.abspath(__file__))
TEMPLATE_DIR = os.path.join(SRC_DIR, "templates")
STATIC_DIR = os.path.join(SRC_DIR, "static")

app = Flask(__name__, template_folder=TEMPLATE_DIR, static_folder=STATIC_DIR)
CORS(app)


# Register JSON error handler to ensure API endpoints always return JSON
@app.errorhandler(404)
def not_found(error):
    """Return JSON 404 errors for API requests."""
    accept_header = request.headers.get("Accept", "")
    if request.path.startswith("/api/") or (
        request.path.startswith("/packages/") and "/rate" in request.path
    ):
        return jsonify({"error": "Not found"}), 404
    if "application/json" in accept_header:
        return jsonify({"error": "Not found"}), 404
    return error


@app.errorhandler(500)
def internal_error(error):
    """Return JSON 500 errors for API requests."""
    accept_header = request.headers.get("Accept", "")
    if request.path.startswith("/api/") or (
        request.path.startswith("/packages/") and "/rate" in request.path
    ):
        return jsonify({"error": "Internal server error"}), 500
    if "application/json" in accept_header:
        return jsonify({"error": "Internal server error"}), 500
    return error


DEFAULT_USERNAME = "ece30861defaultadminuser"
DEFAULT_PASSWORD = "correcthorsebatterystaple123(!__+@**(A'\"`;DROP TABLE packages;"

_valid_tokens = set()

DEFAULT_TOKEN = "bearer default-admin-token"


def initialize_default_token():
    """Initialize the default admin token for the reset/initial state.

    Per spec: In its initial and "Reset" state, the system must have a default user.
    This function ensures the default token is available.
    """
    _valid_tokens.add(DEFAULT_TOKEN)


def check_auth_header():
    """Check if X-Authorization header is present and token is valid.

    Per OpenAPI spec, X-Authorization header is required for certain endpoints.
    Validates header presence and token validity using new storage-based token system.
    Falls back to old _valid_tokens set for backward compatibility.

    Returns:
        tuple: (is_valid, error_response, user_info)
            - is_valid (bool): True if header present and token valid, False otherwise
            - error_response (Optional[tuple]): (json_response, status_code) if invalid, None if valid
            - user_info (Optional[dict]): User info if authenticated, None otherwise
    """
    auth_header = request.headers.get("X-Authorization")
    logger.info(f"check_auth_header called, header present: {auth_header is not None}")

    if not auth_header:
        logger.warning("Auth failed: no X-Authorization header")
        return False, (
            jsonify(
                {
                    "error": "Authentication failed due to invalid or missing AuthenticationToken"
                }
            ),
            403,
        ), None

    token_value = auth_header.strip().strip('"').strip("'")

    # Check new storage-based token system first
    token_info = storage.get_token(token_value)
    if token_info:
        # Valid token from new system
        storage.increment_token_usage(token_value)
        user = storage.get_user_by_id(token_info.user_id)
        user_info = {
            "username": token_info.username,
            "user_id": token_info.user_id,
            "is_admin": user.is_admin if user else False,
            "permissions": user.permissions if user else []
        }
        logger.info(f"Token valid (new system): user={token_info.username}")
        return True, None, user_info

    # Fall back to old token system for backward compatibility
    is_default = token_value == DEFAULT_TOKEN
    is_in_valid_set = token_value in _valid_tokens

    logger.info(
        f"Token validation: is_default={is_default}, is_in_valid_set={is_in_valid_set}, valid_tokens_count={len(_valid_tokens)}"
    )

    if not is_default and not is_in_valid_set:
        logger.warning(f"Auth failed: token not recognized")
        return False, (
            jsonify(
                {
                    "error": "Authentication failed due to invalid or missing AuthenticationToken"
                }
            ),
            403,
        ), None

    # Old system - assume default admin permissions
    user_info = {
        "username": DEFAULT_USERNAME,
        "user_id": "default",
        "is_admin": True,
        "permissions": ["upload", "search", "download", "admin"]
    }

    return True, None, user_info


def infer_artifact_type(package: Package) -> str:
    """Infer artifact type from package URL or metadata.

    Args:
        package: Package to infer type from

    Returns:
        str: "model", "dataset", or "code" (default: "model")
    """
    url = package.metadata.get("url", "")
    if "huggingface.co/datasets/" in url:
        return "dataset"
    elif "huggingface.co/spaces/" in url or "github.com" in url or "gitlab.com" in url:
        return "code"
    return "model"


def package_to_artifact_metadata(
    package: Package, artifact_type: Optional[str] = None
) -> dict:
    """Convert Package to ArtifactMetadata format.

    Args:
        package: Package to convert
        artifact_type: Optional type override

    Returns:
        dict: ArtifactMetadata {name, id, type}
    """
    if artifact_type is None:
        artifact_type = infer_artifact_type(package)
    return {"name": package.name, "id": package.id, "type": artifact_type}


def package_to_artifact(package: Package, artifact_type: Optional[str] = None) -> dict:
    """Convert Package to Artifact format.

    Args:
        package: Package to convert
        artifact_type: Optional type override

    Returns:
        dict: Artifact {metadata: {...}, data: {url, download_url?}}
    """
    url = package.metadata.get("url", "")
    artifact_data = {"url": url}

<<<<<<< HEAD
    # Generate download_url - per OpenAPI spec, server should generate this
    # Use the package download endpoint with the package ID
    # Generate full absolute download URL pointing to the package download endpoint
    # Format: https://<host>/packages/<package_id>/download
    try:
        # Try to use url_for for proper URL generation (preferred method)
        download_url = url_for('download_package', package_id=package.id, _external=True)
    except (RuntimeError, KeyError):
        # If url_for fails (e.g., outside request context), use request.url_root
        # This handles cases where we're generating URLs outside a request context
        try:
            if request and hasattr(request, 'url_root'):
                base_url = request.url_root.rstrip('/')
                download_url = f"{base_url}/packages/{package.id}/download"
            else:
                # Fallback: use relative URL (shouldn't happen in normal operation)
                download_url = f"/packages/{package.id}/download"
        except Exception:
            # If all else fails, check if download_url is in metadata
            if "download_url" in package.metadata:
                download_url = package.metadata["download_url"]
            else:
                # Last resort: relative URL
                download_url = f"/packages/{package.id}/download"
    
    # Always include download_url in the response per OpenAPI spec
    artifact_data["download_url"] = download_url
=======
    try:
        download_url = f"/packages/{package.id}/download"
        artifact_data["download_url"] = download_url
    except Exception:
        if "download_url" in package.metadata:
            artifact_data["download_url"] = package.metadata["download_url"]
>>>>>>> e90f53ef

    return {
        "metadata": package_to_artifact_metadata(package, artifact_type),
        "data": artifact_data,
    }


def validate_artifact_type(artifact_type: str) -> bool:
    """Validate artifact type is one of: model, dataset, code.

    Args:
        artifact_type: Type to validate

    Returns:
        bool: True if valid, False otherwise
    """
    return artifact_type in {"model", "dataset", "code"}


def validate_artifact_id(artifact_id: str) -> bool:
    """Validate artifact ID matches pattern ^[a-zA-Z0-9-]+$.

    Args:
        artifact_id: ID to validate

    Returns:
        bool: True if valid, False otherwise
    """
    return bool(re.match(r"^[a-zA-Z0-9\-]+$", artifact_id))


def parse_csv_content(content: str) -> list:
    """Parse CSV content into list of package dictionaries.

    Args:
        content: CSV file content as string

    Returns:
        list: List of package dictionaries with name, version, metadata
    """
    packages = []
    csv_reader = csv.DictReader(io.StringIO(content))

    for row in csv_reader:
        pkg_data = {
            "name": row.get("name", "").strip(),
            "version": row.get("version", "").strip(),
        }

        # Parse metadata if present
        if "metadata" in row and row["metadata"] and row["metadata"].strip():
            try:
                pkg_data["metadata"] = json.loads(row["metadata"])
            except json.JSONDecodeError:
                pkg_data["metadata"] = {}
        else:
            pkg_data["metadata"] = {}

        # Include all rows, even with missing fields (validation happens later)
        packages.append(pkg_data)

    return packages


def parse_json_content(content: str) -> list:
    """Parse JSON content into list of package dictionaries.

    Args:
        content: JSON file content as string

    Returns:
        list: List of package dictionaries with name, version, metadata
    """
    try:
        data = json.loads(content)

        # Handle single object
        if isinstance(data, dict):
            return [data]

        # Handle array of objects
        if isinstance(data, list):
            return data

        return []

    except json.JSONDecodeError as e:
        raise ValueError(f"Invalid JSON format: {str(e)}")


# ================================ ROUTES ====================================


@app.route("/", methods=["GET"])
def index():
    """Serve the main package listing page or API info.

    Returns:
        HTML or JSON: Package listing page for browsers, API info for API requests
    """
    accept_header = request.headers.get("Accept", "")
    wants_html = (
        "text/html" in accept_header
        and "application/json" not in accept_header
        and accept_header != "*/*"
        and accept_header != ""
    )

    if wants_html:
        return render_template("index.html")
    else:
        return jsonify({"message": "Model Registry API v0.1.0", "status": "ok"}), 200


@app.route("/api", methods=["GET"])
def api_root():
    """Return basic API information.

    Provides version and status information for the Model Registry API.

    Returns:
        tuple: JSON response with API metadata and 200 status code
            - message (str): API version identifier
            - status (str): API running status
    """
    return jsonify({"message": "Model Registry API v0.1.0", "status": "ok"}), 200


@app.route("/api/health", methods=["GET"])
def health():
    """Check the health status of the Model Registry API.

    Returns health information including server status, current timestamp,
    the total number of packages in the registry.

    Returns:
        tuple: JSON response with health data and 200 status code
            - timestamp (str): Current UTC timestamp in ISO format
    """
    return jsonify(
        {
            "timestamp": datetime.now(timezone.utc).isoformat(),
        }
    ), 200


@app.route("/api/health/logs", methods=["GET"])
def health_logs():
    """Return recent operational log entries."""
    try:
        limit = int(request.args.get("limit", 100))
    except ValueError:
        return jsonify({"error": "Invalid limit parameter"}), 400

    limit = max(1, min(limit, 500))
    level = request.args.get("level")

    entries = storage.get_recent_logs(limit=limit, level=level)
    return jsonify({"entries": entries}), 200


@app.route("/api/health/activity", methods=["GET"])
def health_activity():
    """Return operational activity metrics for the requested window."""
    try:
        window_minutes = int(request.args.get("window", 60))
        limit = int(request.args.get("limit", 50))
    except ValueError:
        return jsonify({"error": "Invalid window or limit parameter"}), 400

    window_minutes = max(1, min(window_minutes, 24 * 60))
    limit = max(1, min(limit, 200))

    summary = storage.get_activity_summary(
        window_minutes=window_minutes,
        event_limit=limit,
    )
    return jsonify(summary), 200


@app.route("/api/packages", methods=["GET", "POST"])
def packages():
    """Handle GET and POST requests for packages.

    GET: Get packages with optional search and pagination.
    POST: Create a new package.
    """
    if request.method == "GET":
        return get_packages()
    else:
        return create_package()


def get_packages():
    """Get packages with optional search and pagination.

    Query parameters:
        offset: Pagination offset (default: 0)
        limit: Maximum number of packages to return (default: 25)
        query: Search query string (optional)
        regex: If 'true', treat query as regex pattern (default: false)
        version: Filter by version (optional)
        sort-field: Field to sort by (optional)
        sort-order: Sort order 'asc' or 'desc' (optional)

    Returns:
        tuple: JSON response with packages, total, offset, limit
    """
    logger.info("get_packages called")

    # Get query parameters
    offset_str = request.args.get("offset", "0")
    limit_str = request.args.get("limit", "25")
    query = request.args.get("query", "").strip()
    use_regex = request.args.get("regex", "false").lower() == "true"
    version = request.args.get("version", "").strip()
    sort_field = request.args.get("sort-field", "").strip()
    sort_order = request.args.get("sort-order", "").strip()

    try:
        offset = int(offset_str)
        limit = int(limit_str)
    except ValueError:
        return jsonify({"error": "Invalid offset or limit parameter"}), 400

    # Get all packages or search
    if query:
        packages = storage.search_packages(query, use_regex=use_regex)
    else:
        packages = list(storage.packages.values())

    # Filter by version if specified
    if version:
        packages = [pkg for pkg in packages if pkg.version == version]

    # Sort if specified
    if sort_field:
        reverse = sort_order.lower() == "desc"
        try:
            if sort_field == "name":
                packages.sort(key=lambda p: p.name.lower(), reverse=reverse)
            elif sort_field == "version":
                packages.sort(key=lambda p: p.version, reverse=reverse)
            elif sort_field == "upload_timestamp":
                packages.sort(key=lambda p: p.upload_timestamp, reverse=reverse)
            elif sort_field == "size_bytes":
                packages.sort(key=lambda p: p.size_bytes, reverse=reverse)
        except Exception as e:
            logger.warning(f"Sort failed: {e}")

    total = len(packages)

    # Apply pagination
    paginated_packages = packages[offset : offset + limit]

    # Convert to dict format expected by frontend
    packages_data = []
    for package in paginated_packages:
        packages_data.append(
            {
                "id": package.id,
                "name": package.name,
                "version": package.version,
                "uploaded_by": package.uploaded_by,
                "upload_timestamp": package.upload_timestamp.isoformat(),
                "size_bytes": package.size_bytes,
                "metadata": package.metadata,
            }
        )

    response = {
        "packages": packages_data,
        "total": total,
        "offset": offset,
        "limit": limit,
    }

    return jsonify(response), 200


def create_package():
    """Create a new package.

    Request body:
        name: Package name (required)
        version: Package version (required)
        content: Package content (optional)
        metadata: Additional metadata dict (optional)

    Returns:
        tuple: JSON response with package data, 201
    """
    logger.info("create_package called")

    data = request.get_json()
    if not data:
        return jsonify({"error": "Request body must be JSON"}), 400

    # Validate required fields
    name = data.get("name", "").strip()
    version = data.get("version", "").strip()

    if not name:
        return jsonify({"error": "Package name is required"}), 400
    if not version:
        return jsonify({"error": "Package version is required"}), 400

    # Get optional fields
    content = data.get("content", "")
    metadata = data.get("metadata", {})
    if not isinstance(metadata, dict):
        return jsonify({"error": "metadata must be a dictionary"}), 400

    # Calculate size_bytes from content
    size_bytes = len(content.encode("utf-8")) if content else 0

    # Generate package ID
    package_id = str(uuid.uuid4())

    # Create package
    package = Package(
        id=package_id,
        name=name,
        version=version,
        uploaded_by=DEFAULT_USERNAME,
        upload_timestamp=datetime.now(timezone.utc),
        size_bytes=size_bytes,
        metadata=metadata,
        s3_key=None,
    )

    # Store package
    storage.create_package(package)

    logger.info(f"Package created: {package_id} ({name} v{version})")

    # Return package data in format expected by frontend
    return jsonify({"package": package.to_dict()}), 201


@app.route("/packages/<package_id>", methods=["GET"])
@app.route("/api/packages/<package_id>", methods=["GET"])
def get_package(package_id):
    """Retrieve a specific package by ID.

    Fetches detailed information about a package using its unique identifier.
    Returns JSON for API requests or HTML page for browser requests.

    Args:
        package_id (str): Unique package identifier (UUID)

    Returns:
        tuple or HTML: JSON response and HTTP status code, or HTML page
            Success (200): Package details as dictionary or HTML page
            Error (404): Package not found
            Error (500): Server error during retrieval
    """
    # Check if this is an API request
    accept_header = request.headers.get("Accept", "")

    # Return HTML only if explicitly requesting HTML
    wants_html = (
        "text/html" in accept_header and "application/json" not in accept_header
    )

    package = storage.get_package(package_id)
    if not package:
        if wants_html:
            return render_template("404.html"), 404
        return jsonify({"error": "Package not found"}), 404

    if wants_html:
        return render_template("package_detail.html", package=package)

    return jsonify(package.to_dict()), 200


@app.route("/packages/<package_id>/rate", methods=["GET"])
@app.route("/api/packages/<package_id>/rate", methods=["GET"])
def rate_package(package_id):
    """Calculate and return quality metrics for a package.

    Request body: {github_url: string}

    Returns:
        tuple: (boolean JSON, 200) or error response
    """
    is_valid, error_response, user_info = check_auth_header()
    if not is_valid:
        return error_response

    if not validate_artifact_id(package_id):
        return jsonify({"error": "Invalid artifact ID format"}), 400

    data = request.get_json()
    if not data:
        return jsonify({"error": "Request body required"}), 400

    github_url = data.get("github_url", "")
    if not github_url:
        return jsonify({"error": "github_url required in request body"}), 400

    package = storage.get_package(package_id)
    if not package:
        return jsonify({"error": "Artifact not found"}), 404

    try:
        url = package.metadata.get("url", "")
        if not url:
            return jsonify({"error": "No URL in package metadata"}), 400

        model = Model(model=ModelResource(url=url))
        results = compute_all_metrics(model)
        license_metric = results.get("license")

        if license_metric:
            is_compatible = license_metric.value > 0.5
            return jsonify(is_compatible), 200
        else:
            return jsonify(False), 200
    except Exception as e:
        return jsonify({"error": str(e)}), 502


@app.route("/api/artifacts", methods=["POST"])
def list_artifacts():
    """List artifacts matching query criteria.

    Request Body: Array of ArtifactQuery objects
    Query Param: offset (string, optional)
    Response Header: offset (string)

    Returns:
        tuple: (JSON array of ArtifactMetadata, 200) or error response
    """
    is_valid, error_response, user_info = check_auth_header()
    if not is_valid:
        logger.warning("list_artifacts: auth check failed")
        return error_response

    queries = request.get_json()
    logger.info(f"queries: {queries}")
    if not isinstance(queries, list) or len(queries) == 0:
        return jsonify(
            {
                "description": "There is missing field(s) in the artifact_query or it is formed improperly, or is invalid."
            }
        ), 400

    for idx, query in enumerate(queries):
        if not isinstance(query, dict):
            return jsonify(
                {
                    "description": "There is missing field(s) in the artifact_query or it is formed improperly, or is invalid."
                }
            ), 400
        if "name" not in query:
            return jsonify(
                {
                    "description": "There is missing field(s) in the artifact_query or it is formed improperly, or is invalid."
                }
            ), 400

    offset_str = request.args.get("offset", "0")
    try:
        offset = int(offset_str)
    except ValueError:
        return jsonify({"error": "Invalid offset parameter"}), 400

    artifact_types = None
    for query in queries:
        if isinstance(query, dict) and "types" in query:
            query_types = query.get("types")
            if isinstance(query_types, list) and len(query_types) > 0:
                if artifact_types is None:
                    artifact_types = []
                for query_type in query_types:
                    if query_type and query_type not in artifact_types:
                        artifact_types.append(query_type)

    try:
        packages, total_count = storage.get_artifacts_by_query(
            queries, artifact_types=artifact_types, offset=offset, limit=100
        )

        artifacts = []
        for package in packages:
            pkg_type = infer_artifact_type(package)
            artifacts.append(package_to_artifact_metadata(package, pkg_type))

        next_offset = (
            offset + len(packages) if offset + len(packages) < total_count else None
        )
        offset_header = str(next_offset) if next_offset is not None else ""

        response = jsonify(artifacts)
        if offset_header:
            response.headers["offset"] = offset_header
        if len(artifacts) > 100:
            return jsonify({"error": "Too many results"}), 413
        logger.info(f"artifacts: {artifacts}")
        return response, 200

    except Exception as e:
        return jsonify({"error": str(e)}), 500


@app.route("/api/artifacts/<artifact_type>/<artifact_id>", methods=["GET"])
def get_artifact(artifact_type, artifact_id):
    """Retrieve artifact by type and ID.

    Returns:
        tuple: (Artifact JSON, 200) or error response
    """
    logger.info(f"get_artifact called: id={artifact_id} type={artifact_type}")

    is_valid, error_response, user_info = check_auth_header()
    if not is_valid:
        return error_response

    if not validate_artifact_type(artifact_type):
        return jsonify({"error": f"Invalid artifact type: {artifact_type}"}), 400

    if not validate_artifact_id(artifact_id):
        return jsonify({"error": "Invalid artifact ID format"}), 400

    package = storage.get_artifact_by_type_and_id(artifact_type, artifact_id)
    if not package:
        return jsonify({"error": "Artifact not found"}), 404

    artifact = package_to_artifact(package, artifact_type)
    logger.info(f"returning: artifact={artifact}")
    return jsonify(artifact), 200


@app.route("/api/artifacts/<artifact_type>/<artifact_id>", methods=["PUT"])
def update_artifact(artifact_type, artifact_id):
    """Update artifact content.

    Request body must match path params (name and id).

    Returns:
        tuple: (200) or error response
    """
    is_valid, error_response, user_info = check_auth_header()
    if not is_valid:
        return error_response

    if not validate_artifact_type(artifact_type):
        return jsonify({"error": f"Invalid artifact type: {artifact_type}"}), 400
    if not validate_artifact_id(artifact_id):
        return jsonify({"error": "Invalid artifact ID format"}), 400

    data = request.get_json()
    if not data:
        return jsonify({"error": "Request body required"}), 400

    metadata = data.get("metadata", {})
    if metadata.get("id") != artifact_id:
        return jsonify(
            {"error": "Artifact ID in body does not match path parameter"}
        ), 400

    if metadata.get("name") and metadata.get("name") != artifact_id:
        pass

    if metadata.get("type") != artifact_type:
        return jsonify(
            {"error": "Artifact type in body does not match path parameter"}
        ), 400

    package = storage.get_artifact_by_type_and_id(artifact_type, artifact_id)
    if not package:
        return jsonify({"error": "Artifact not found"}), 404

    artifact_data = data.get("data", {})
    if "url" in artifact_data:
        package.metadata["url"] = artifact_data["url"]
    if "download_url" in artifact_data:
        package.metadata["download_url"] = artifact_data["download_url"]

    if "name" in metadata:
        package.name = metadata["name"]

    storage.create_package(package)
    return jsonify({}), 200


@app.route("/api/artifacts/<artifact_type>/<artifact_id>", methods=["DELETE"])
def delete_artifact(artifact_type, artifact_id):
    """Delete an artifact from the registry.

    Uses only path parameters (artifact_type and artifact_id) to identify and delete the artifact.
    No request body is required.

    Args:
        artifact_type: Type of artifact (model, dataset, or code)
        artifact_id: Unique identifier for the artifact

    Returns:
        tuple: (200) on success, or error response (400/403/404)
    """
    is_valid, error_response, user_info = check_auth_header()
    if not is_valid:
        return error_response

    if not validate_artifact_type(artifact_type):
        return jsonify({"error": f"Invalid artifact type: {artifact_type}"}), 400
    if not validate_artifact_id(artifact_id):
        return jsonify({"error": "Invalid artifact ID format"}), 400

    package = storage.get_artifact_by_type_and_id(artifact_type, artifact_id)
    if not package:
        return jsonify({"error": "Artifact not found"}), 404

    storage.delete_package(package.id)
    return jsonify({}), 200


@app.route("/api/artifact/<artifact_type>", methods=["POST"])
def create_artifact(artifact_type):
    """Create new artifact from URL.

    Returns:
        tuple: (Artifact JSON, 201/202/424) or error response
    """
    is_valid, error_response, user_info = check_auth_header()
    if not is_valid:
        return error_response

    if not validate_artifact_type(artifact_type):
        return jsonify({"error": f"Invalid artifact type: {artifact_type}"}), 400

    data = request.get_json()
    if not data or "url" not in data:
        return jsonify({"error": "URL required in request body"}), 400
    logger.info(f"artifact data: {data}")

    url = data["url"]
    artifact_name = data["name"]

    # Check if artifact already exists (by URL)
    for package in storage.packages.values():
        if package.metadata.get("url") == url:
            return jsonify({"error": "Artifact with this URL already exists"}), 409

    # Ingest and compute metrics (similar to /api/ingest)
    try:
        model = Model(model=ModelResource(url=url))
        results = compute_all_metrics(model)
    except Exception as e:
        # If rating fails, return 424
        return jsonify({"error": f"Failed to compute metrics: {str(e)}"}), 424

    # Compute net_score
    net_score = NetScore()
    net_score.evaluate(list(results.values()))
    results[net_score.name] = net_score

    # Extract artifact name from URL
    parts = url.rstrip("/").split("/")

    # Store scores
    scores = {}
    for name, metric in results.items():
        scores[name] = {"score": metric.value, "latency_ms": metric.latency_ms}

    # Create package
    package_id = str(uuid.uuid4())
    package = Package(
        id=package_id,
        name=artifact_name,
        version="1.0.0",
        uploaded_by=DEFAULT_USERNAME,
        upload_timestamp=datetime.now(timezone.utc),
        size_bytes=0,
        metadata={"url": url, "scores": scores},
        s3_key=None,
    )

    storage.create_package(package)

    storage.record_event(
        "model_ingested",
        package=package,
        actor="api",
        details={"source": "artifact_create", "url": url, "type": artifact_type},
    )

    # Convert to Artifact format
    artifact = package_to_artifact(package, artifact_type)
    return jsonify(artifact), 201


@app.route("/api/artifact/model/<artifact_id>/rate", methods=["GET"])
def get_model_rating(artifact_id):
    """Get rating metrics for model artifact.

    Returns:
        tuple: (ModelRating JSON, 200) or error response
    """
    is_valid, error_response, user_info = check_auth_header()
    if not is_valid:
        return error_response

    if not validate_artifact_id(artifact_id):
        return jsonify({"error": "Invalid artifact ID format"}), 400

    package = storage.get_package(artifact_id)
    if not package:
        return jsonify({"error": "Artifact not found"}), 404

    url = package.metadata.get("url")
    if not url:
        return jsonify({"error": "No URL in package metadata"}), 400

    # Compute metrics if not already computed
    scores = package.metadata.get("scores", {})
    if not scores:
        try:
            model = Model(model=ModelResource(url=url))
            results = compute_all_metrics(model)
            net_score = NetScore()
            net_score.evaluate(list(results.values()))
            results[net_score.name] = net_score

            scores = {}
            for name, metric in results.items():
                scores[name] = {"score": metric.value, "latency_ms": metric.latency_ms}

            # Update package with scores
            package.metadata["scores"] = scores
            storage.create_package(package)
        except Exception as e:
            return jsonify({"error": str(e)}), 500

    # Convert to ModelRating format
    def get_metric_value(metric_name: str) -> tuple[float, float]:
        """Extract metric value and latency in seconds."""
        metric_data = scores.get(metric_name, {})
        score = metric_data.get("score", 0.0)
        latency_ms = metric_data.get("latency_ms", 0.0)

        # Ensure score is a valid float (handle None, preserve negative values like -1.0 for reviewedness)
        if score is None:
            score = 0.0
        else:
            try:
                score = float(score)
                # Preserve negative values (e.g., -1.0 for reviewedness on error)
                # Don't clamp to 0.0 as some metrics use -1.0 to indicate computation failure
            except (TypeError, ValueError):
                score = 0.0

        # Ensure latency is a valid float
        if latency_ms is None:
            latency_ms = 0.0
        else:
            try:
                latency_ms = float(latency_ms)
                if latency_ms < 0.0:
                    latency_ms = 0.0
            except (TypeError, ValueError):
                latency_ms = 0.0

        latency_seconds = latency_ms / 1000.0
        return score, latency_seconds

    # Extract all metric values and latencies
    net_score_val, net_score_latency = get_metric_value("net_score")
    ramp_up_time_val, ramp_up_time_latency = get_metric_value("ramp_up_time")
    bus_factor_val, bus_factor_latency = get_metric_value("bus_factor")
    performance_claims_val, performance_claims_latency = get_metric_value(
        "performance_claims"
    )
    license_val, license_latency = get_metric_value("license")
    dataset_and_code_score_val, dataset_and_code_score_latency = get_metric_value(
        "dataset_and_code_score"
    )
    dataset_quality_val, dataset_quality_latency = get_metric_value("dataset_quality")
    code_quality_val, code_quality_latency = get_metric_value("code_quality")
    size_score_val, size_score_latency = get_metric_value("size_score")
    reviewedness_val, reviewedness_latency = get_metric_value("reviewedness")

    # Handle size_score - must be a dict with device scores
    size_score_obj = size_score_val if isinstance(size_score_val, dict) else {}
    if not isinstance(size_score_obj, dict) or not all(
        key in size_score_obj
        for key in ["raspberry_pi", "jetson_nano", "desktop_pc", "aws_server"]
    ):
        size_score_obj = {
            "raspberry_pi": 1.0,
            "jetson_nano": 1.0,
            "desktop_pc": 1.0,
            "aws_server": 1.0,
        }

    # Missing metrics default to 0.0 (not implemented yet)
    reproducibility_val = 0.0
    reproducibility_latency = 0.0
    tree_score_val = 0.0
    tree_score_latency = 0.0

    # Build complete ModelRating response with all required fields
    rating = {
        "name": package.name,
        "category": "MODEL",
        "net_score": net_score_val,
        "net_score_latency": net_score_latency,
        "ramp_up_time": ramp_up_time_val,
        "ramp_up_time_latency": ramp_up_time_latency,
        "bus_factor": bus_factor_val,
        "bus_factor_latency": bus_factor_latency,
        "performance_claims": performance_claims_val,
        "performance_claims_latency": performance_claims_latency,
        "license": license_val,
        "license_latency": license_latency,
        "dataset_and_code_score": dataset_and_code_score_val,
        "dataset_and_code_score_latency": dataset_and_code_score_latency,
        "dataset_quality": dataset_quality_val,
        "dataset_quality_latency": dataset_quality_latency,
        "code_quality": code_quality_val,
        "code_quality_latency": code_quality_latency,
        "reproducibility": reproducibility_val,
        "reproducibility_latency": reproducibility_latency,
        "reviewedness": reviewedness_val,
        "reviewedness_latency": reviewedness_latency,
        "tree_score": tree_score_val,
        "tree_score_latency": tree_score_latency,
        "size_score": size_score_obj,
        "size_score_latency": size_score_latency,
    }

    return jsonify(rating), 200


def get_artifact_dependencies(artifact_type: str, artifact_id: str) -> list[Package]:
    """Get all dependency packages for an artifact.

    For models, uses lineage information. For other types, returns empty list.

    Args:
        artifact_type: Type of artifact
        artifact_id: ID of artifact

    Returns:
        List of dependency packages
    """
    if artifact_type != "model":
        # Lineage/dependencies only available for models
        return []

    package = storage.get_package(artifact_id)
    if not package:
        return []

    url = package.metadata.get("url", "")
    if not url:
        return []

    dependencies = []

    try:
        model = Model(model=ModelResource(url=url))

        # Try to read config.json to extract lineage information
        try:
            with model.model.open_files(allow_patterns=["config.json"]) as repo:
                if repo.exists("config.json"):
                    config = repo.read_json("config.json")

                    # Extract base model information
                    base_model_path = None
                    if "_name_or_path" in config:
                        base_model_path = config["_name_or_path"]
                    elif "base_model" in config:
                        base_model_path = config["base_model"]

                    # Search for base model in storage
                    if base_model_path:
                        base_model_id = base_model_path
                        if "huggingface.co" in base_model_path.lower():
                            parsed = urlparse(base_model_path)
                            path_parts = [
                                x for x in parsed.path.strip("/").split("/") if x
                            ]
                            if len(path_parts) >= 2:
                                base_model_id = f"{path_parts[0]}/{path_parts[1]}"
                            elif len(path_parts) == 1:
                                base_model_id = path_parts[0]
                        elif "/" in base_model_path:
                            base_model_id = base_model_path
                        else:
                            base_model_id = base_model_path

                        found_parent = None
                        all_packages = storage.list_packages(offset=0, limit=10000)
                        for pkg in all_packages:
                            if pkg.id == artifact_id:
                                continue  # Skip self

                            pkg_url = pkg.metadata.get("url", "")
                            pkg_name = pkg.name.lower()

                            pkg_model_id = None
                            if pkg_url and "huggingface.co" in pkg_url.lower():
                                parsed = urlparse(pkg_url)
                                path_parts = [
                                    x for x in parsed.path.strip("/").split("/") if x
                                ]
                                if len(path_parts) >= 2:
                                    pkg_model_id = f"{path_parts[0]}/{path_parts[1]}"
                                elif len(path_parts) == 1:
                                    pkg_model_id = path_parts[0]

                            if (
                                pkg_model_id
                                and base_model_id.lower() == pkg_model_id.lower()
                            ):
                                found_parent = pkg
                                break

                            if (
                                "/" not in base_model_id
                                and pkg_name
                                and base_model_id.lower() == pkg_name
                            ):
                                found_parent = pkg
                                break

                            base_model_name = (
                                base_model_id.split("/")[-1].lower()
                                if "/" in base_model_id
                                else base_model_id.lower()
                            )
                            if (
                                pkg_url
                                and base_model_name in pkg_url.lower()
                                and "huggingface.co" in pkg_url.lower()
                            ):
                                if base_model_name in pkg_url.lower().split("/")[-1]:
                                    found_parent = pkg
                                    break

                        if found_parent:
                            dependencies.append(found_parent)

                    # Check for dataset information in config
                    dataset_name = None
                    if "dataset" in config:
                        dataset_name = config["dataset"]
                    elif "train_dataset" in config:
                        dataset_name = config["train_dataset"]

                    if dataset_name:
                        dataset_id = dataset_name
                        if "huggingface.co" in dataset_name.lower():
                            parsed = urlparse(dataset_name)
                            path_parts = [
                                x for x in parsed.path.strip("/").split("/") if x
                            ]
                            if path_parts and path_parts[0] == "datasets":
                                path_parts = path_parts[1:]
                            if len(path_parts) >= 2:
                                dataset_id = f"{path_parts[0]}/{path_parts[1]}"
                            elif len(path_parts) == 1:
                                dataset_id = path_parts[0]

                        all_packages = storage.list_packages(offset=0, limit=10000)
                        for pkg in all_packages:
                            if pkg.id == artifact_id:
                                continue  # Skip self

                            pkg_url = pkg.metadata.get("url", "")
                            pkg_name = pkg.name.lower()

                            if "huggingface.co/datasets/" in pkg_url.lower():
                                parsed = urlparse(pkg_url)
                                path_parts = [
                                    x for x in parsed.path.strip("/").split("/") if x
                                ]
                                if path_parts and path_parts[0] == "datasets":
                                    path_parts = path_parts[1:]
                                pkg_dataset_id = None
                                if len(path_parts) >= 2:
                                    pkg_dataset_id = f"{path_parts[0]}/{path_parts[1]}"
                                elif len(path_parts) == 1:
                                    pkg_dataset_id = path_parts[0]

                                dataset_id_lower = dataset_id.lower()
                                if (
                                    pkg_dataset_id
                                    and dataset_id_lower == pkg_dataset_id.lower()
                                ):
                                    dependencies.append(pkg)
                                    break

                                if (
                                    "/" not in dataset_id
                                    and dataset_id_lower == pkg_name
                                ):
                                    dependencies.append(pkg)
                                    break
        except Exception as e:
            logger.warning(f"Could not read config.json for dependencies: {str(e)}")
    except Exception as e:
        logger.warning(f"Error getting dependencies: {str(e)}")

    return dependencies


@app.route("/api/artifact/<artifact_type>/<artifact_id>/cost", methods=["GET"])
def get_artifact_cost(artifact_type, artifact_id):
    """Get artifact cost in MB.

    Query param: dependency (boolean, default false)

    Returns:
        tuple: (ArtifactCost JSON, 200) or error response
        Format when dependency=false: {"artifact_id": {"total_cost": value}}
        Format when dependency=true: {"artifact_id": {"standalone_cost": value, "total_cost": value}, ...}
    """
    is_valid, error_response, user_info = check_auth_header()
    if not is_valid:
        return error_response

    if not validate_artifact_type(artifact_type):
        return jsonify({"error": f"Invalid artifact type: {artifact_type}"}), 400

    if not validate_artifact_id(artifact_id):
        return jsonify({"error": "Invalid artifact ID format"}), 400

    try:
        package = storage.get_artifact_by_type_and_id(artifact_type, artifact_id)
        if not package:
            return jsonify({"error": "Artifact not found"}), 404

        dependency = request.args.get("dependency", "false").lower() == "true"

        # Calculate cost in MB (size_bytes / (1024 * 1024))
        def calculate_cost_mb(size_bytes: int) -> float:
            """Convert size in bytes to cost in MB."""
            return round(size_bytes / (1024 * 1024), 2) if size_bytes > 0 else 0.0

        standalone_cost = calculate_cost_mb(package.size_bytes)

        if not dependency:
            # Return only total_cost for the artifact itself
            return jsonify({artifact_id: {"total_cost": standalone_cost}}), 200

        # When dependency=true, include all dependencies
        dependencies = get_artifact_dependencies(artifact_type, artifact_id)

        # Build cost map for all artifacts (self + dependencies)
        cost_map = {}

        # Add self
        total_cost = standalone_cost
        for dep in dependencies:
            dep_cost = calculate_cost_mb(dep.size_bytes)
            total_cost += dep_cost

        cost_map[artifact_id] = {
            "standalone_cost": standalone_cost,
            "total_cost": round(total_cost, 2),
        }

        # Add dependencies
        for dep in dependencies:
            dep_standalone = calculate_cost_mb(dep.size_bytes)
            # For dependencies, total_cost is just their standalone cost
            # (they don't include their own dependencies in this calculation)
            cost_map[dep.id] = {
                "standalone_cost": dep_standalone,
                "total_cost": dep_standalone,
            }

        return jsonify(cost_map), 200
    except Exception as e:
        logger.error(f"Error calculating artifact cost: {str(e)}")
        return jsonify(
            {"error": "The artifact cost calculator encountered an error."}
        ), 500


<<<<<<< HEAD
@app.route("/artifacts/<artifact_type>/<artifact_id>", methods=["GET"])
@app.route("/api/artifacts/<artifact_type>/<artifact_id>", methods=["GET"])
def get_artifact(artifact_type, artifact_id):
    """Retrieve artifact by type and ID.
=======
@app.route("/api/artifact/model/<artifact_id>/lineage", methods=["GET"])
def get_artifact_lineage(artifact_id):
    """Get lineage graph for model artifact.

    Extracts lineage information from model's config.json and matches
    against models currently in the system.
>>>>>>> e90f53ef

    Returns:
        tuple: (ArtifactLineageGraph JSON, 200) or error response
    """
    is_valid, error_response, user_info = check_auth_header()
    if not is_valid:
        return error_response

    if not validate_artifact_id(artifact_id):
        return jsonify({"error": "Invalid artifact ID format"}), 400

    package = storage.get_package(artifact_id)
    if not package:
        return jsonify({"error": "Artifact not found"}), 404

    url = package.metadata.get("url", "")
    if not url:
        return jsonify({"error": "No URL in package metadata"}), 400

    try:
        model = Model(model=ModelResource(url=url))
        nodes = []
        edges = []

        # Add current model as a node
        current_node = {
            "artifact_id": artifact_id,
            "name": package.name,
            "source": "config_json",
        }
        nodes.append(current_node)

        # Try to read config.json to extract lineage information
        try:
            with model.model.open_files(allow_patterns=["config.json"]) as repo:
                if repo.exists("config.json"):
                    config = repo.read_json("config.json")

                    # Extract base model information
                    base_model_path = None
                    if "_name_or_path" in config:
                        base_model_path = config["_name_or_path"]
                    elif "base_model" in config:
                        base_model_path = config["base_model"]

                    # Search for base model in storage
                    if base_model_path:
                        base_model_id = base_model_path
                        if "huggingface.co" in base_model_path.lower():
                            parsed = urlparse(base_model_path)
                            path_parts = [
                                x for x in parsed.path.strip("/").split("/") if x
                            ]
                            if len(path_parts) >= 2:
                                base_model_id = f"{path_parts[0]}/{path_parts[1]}"
                            elif len(path_parts) == 1:
                                base_model_id = path_parts[0]
                        elif "/" in base_model_path:
                            base_model_id = base_model_path
                        else:
                            base_model_id = base_model_path

                        found_parent = None
                        all_packages = storage.list_packages(offset=0, limit=10000)
                        for pkg in all_packages:
                            pkg_url = pkg.metadata.get("url", "")
                            pkg_name = pkg.name.lower()

                            pkg_model_id = None
                            if pkg_url and "huggingface.co" in pkg_url.lower():
                                parsed = urlparse(pkg_url)
                                path_parts = [
                                    x for x in parsed.path.strip("/").split("/") if x
                                ]
                                if len(path_parts) >= 2:
                                    pkg_model_id = f"{path_parts[0]}/{path_parts[1]}"
                                elif len(path_parts) == 1:
                                    pkg_model_id = path_parts[0]

                            if (
                                pkg_model_id
                                and base_model_id.lower() == pkg_model_id.lower()
                            ):
                                found_parent = pkg
                                break

                            if (
                                "/" not in base_model_id
                                and pkg_name
                                and base_model_id.lower() == pkg_name
                            ):
                                found_parent = pkg
                                break

                            base_model_name = (
                                base_model_id.split("/")[-1].lower()
                                if "/" in base_model_id
                                else base_model_id.lower()
                            )
                            if (
                                pkg_url
                                and base_model_name in pkg_url.lower()
                                and "huggingface.co" in pkg_url.lower()
                            ):
                                if base_model_name in pkg_url.lower().split("/")[-1]:
                                    found_parent = pkg
                                    break

                        if found_parent:
                            parent_node = {
                                "artifact_id": found_parent.id,
                                "name": found_parent.name,
                                "source": "config_json",
                            }
                            if not any(
                                n["artifact_id"] == found_parent.id for n in nodes
                            ):
                                nodes.append(parent_node)

                            edge = {
                                "from_node_artifact_id": found_parent.id,
                                "to_node_artifact_id": artifact_id,
                                "relationship": "base_model",
                            }
                            edges.append(edge)

                    # Check for dataset information in config
                    dataset_name = None
                    if "dataset" in config:
                        dataset_name = config["dataset"]
                    elif "train_dataset" in config:
                        dataset_name = config["train_dataset"]

                    if dataset_name:
                        dataset_id = dataset_name
                        if "huggingface.co" in dataset_name.lower():
                            parsed = urlparse(dataset_name)
                            path_parts = [
                                x for x in parsed.path.strip("/").split("/") if x
                            ]
                            if path_parts and path_parts[0] == "datasets":
                                path_parts = path_parts[1:]
                            if len(path_parts) >= 2:
                                dataset_id = f"{path_parts[0]}/{path_parts[1]}"
                            elif len(path_parts) == 1:
                                dataset_id = path_parts[0]

                        all_packages = storage.list_packages(offset=0, limit=10000)
                        for pkg in all_packages:
                            pkg_url = pkg.metadata.get("url", "")
                            pkg_name = pkg.name.lower()

                            if "huggingface.co/datasets/" in pkg_url.lower():
                                parsed = urlparse(pkg_url)
                                path_parts = [
                                    x for x in parsed.path.strip("/").split("/") if x
                                ]
                                if path_parts and path_parts[0] == "datasets":
                                    path_parts = path_parts[1:]
                                pkg_dataset_id = None
                                if len(path_parts) >= 2:
                                    pkg_dataset_id = f"{path_parts[0]}/{path_parts[1]}"
                                elif len(path_parts) == 1:
                                    pkg_dataset_id = path_parts[0]

                                dataset_id_lower = dataset_id.lower()
                                if (
                                    pkg_dataset_id
                                    and dataset_id_lower == pkg_dataset_id.lower()
                                ):
                                    dataset_node = {
                                        "artifact_id": pkg.id,
                                        "name": pkg.name,
                                        "source": "upstream_dataset",
                                    }
                                    if not any(
                                        n["artifact_id"] == pkg.id for n in nodes
                                    ):
                                        nodes.append(dataset_node)

                                    edge = {
                                        "from_node_artifact_id": pkg.id,
                                        "to_node_artifact_id": artifact_id,
                                        "relationship": "fine_tuning_dataset",
                                    }
                                    edges.append(edge)
                                    break

                                if (
                                    "/" not in dataset_id
                                    and dataset_id_lower == pkg_name
                                ):
                                    dataset_node = {
                                        "artifact_id": pkg.id,
                                        "name": pkg.name,
                                        "source": "upstream_dataset",
                                    }
                                    if not any(
                                        n["artifact_id"] == pkg.id for n in nodes
                                    ):
                                        nodes.append(dataset_node)

                                    edge = {
                                        "from_node_artifact_id": pkg.id,
                                        "to_node_artifact_id": artifact_id,
                                        "relationship": "fine_tuning_dataset",
                                    }
                                    edges.append(edge)
                                    break

        except Exception as e:
            logger.warning(f"Could not read config.json for lineage: {str(e)}")

        lineage = {"nodes": nodes, "edges": edges}

        return jsonify(lineage), 200

    except Exception as e:
        logger.error(f"Error building lineage graph: {str(e)}")
        return jsonify({"error": f"Failed to build lineage graph: {str(e)}"}), 400


@app.route("/api/artifact/model/<artifact_id>/license-check", methods=["POST"])
def check_artifact_license(artifact_id):
    """Check license compatibility.

    Request body: {github_url: string}

    Returns:
        tuple: (boolean JSON, 200) or error response
    """
    is_valid, error_response, user_info = check_auth_header()
    if not is_valid:
        return error_response

    if not validate_artifact_id(artifact_id):
        return jsonify({"error": "Invalid artifact ID format"}), 400

    data = request.get_json()
    if not data:
        return jsonify({"error": "Request body required"}), 400

    github_url = data.get("github_url", "")
    if not github_url:
        return jsonify({"error": "github_url required in request body"}), 400

    package = storage.get_package(artifact_id)
    if not package:
        return jsonify({"error": "Artifact not found"}), 404

    try:
        url = package.metadata.get("url", "")
        if not url:
            return jsonify({"error": "No URL in package metadata"}), 400

        model = Model(model=ModelResource(url=url))
        results = compute_all_metrics(model)
        license_metric = results.get("license")

        if license_metric:
            is_compatible = license_metric.value > 0.5
            return jsonify(is_compatible), 200
        else:
            return jsonify(False), 200
    except Exception as e:
        return jsonify({"error": str(e)}), 502


@app.route("/api/artifact/byName/<artifact_name>", methods=["GET"])
def get_artifacts_by_name(artifact_name):
    """Get artifact metadata entries by name.

    Per OpenAPI spec: Returns metadata for each artifact matching the provided name.

    Args:
        artifact_name: Name of artifacts to find

    Returns:
        tuple: (Array of ArtifactMetadata JSON, 200) or error response
            - 200: Array of ArtifactMetadata objects
            - 400: Invalid artifact name
            - 403: Authentication failed
            - 404: No artifacts found with this name
    """
    logger.info(f"get_artifacts_by_name called with name: {artifact_name}")

    is_valid, error_response, user_info = check_auth_header()
    if not is_valid:
        logger.warning("get_artifacts_by_name: auth check failed")
        return error_response

    if not artifact_name or not artifact_name.strip():
        return jsonify(
            {
                "description": "There is missing field(s) in the artifact_name or it is formed improperly, or is invalid."
            }
        ), 400

    matching_packages = []
    for package in storage.packages.values():
        if package.name == artifact_name:
            matching_packages.append(package)

    if not matching_packages:
        logger.info(f"No artifacts found with name: {artifact_name}")
        return jsonify({"error": "No such artifact."}), 404

    artifacts = []
    for package in matching_packages:
        artifact_metadata = package_to_artifact_metadata(package)
        artifacts.append(artifact_metadata)

    logger.info(f"Found {len(artifacts)} artifacts with name: {artifact_name}")
    return jsonify(artifacts), 200


@app.route("/api/artifact/byRegEx", methods=["POST"])
def search_artifacts_by_regex():
    """Search artifacts by regex pattern.

    Request body: {regex: string}

    Returns:
        tuple: (Array of ArtifactMetadata, 200) or error response
    """
    is_valid, error_response, user_info = check_auth_header()
    if not is_valid:
        return error_response

    data = request.get_json()
    if not data:
        return jsonify({"error": "Request body required"}), 400

    regex_pattern = data.get("regex", "")
    if not regex_pattern:
        logger.warning("byRegEx endpoint called with missing regex in request body")
        return jsonify({"error": "regex required in request body"}), 400

    logger.info(f"byRegEx endpoint called with regex pattern: {regex_pattern}")

    try:
        packages = storage.search_packages(regex_pattern, use_regex=True)

        artifacts = []
        for package in packages:
            pkg_type = infer_artifact_type(package)
            artifacts.append(package_to_artifact_metadata(package, pkg_type))

        if len(artifacts) == 0:
            logger.info(
                f"byRegEx search found no artifacts matching pattern: {regex_pattern}"
            )
            return jsonify({"error": "No artifact found under this regex."}), 404

        logger.info(
            f"byRegEx search completed successfully: {len(artifacts)} artifacts found"
        )
        return jsonify(artifacts), 200
    except Exception as e:
        logger.error(
            f"byRegEx search failed with exception: {str(e)}, pattern: {regex_pattern}"
        )
        return jsonify({"error": str(e)}), 400


@app.route("/api/authenticate", methods=["PUT"])
def authenticate():
    """Authenticate user and return access token.

    Per OpenAPI spec: Returns AuthenticationToken as JSON string.
    Request Body: AuthenticationRequest with user and secret.

    Returns:
        tuple: (AuthenticationToken JSON string, 200) or error response
            Success (200): Token as JSON-encoded string
            Error (400): Missing or malformed request body
            Error (401): Invalid username or password
            Error (501): Authentication not supported (not implemented)
    """
    logger.info("authenticate endpoint called")
    try:
        data = request.get_json()
        if not data:
            logger.warning("Auth failed: no request body")
            return jsonify(
                {
                    "error": "There is missing field(s) in the AuthenticationRequest or it is formed improperly."
                }
            ), 400

        user = data.get("user")
        secret = data.get("secret")

        if not user or not isinstance(user, dict):
            logger.warning("Auth failed: missing or invalid user field")
            return jsonify(
                {
                    "error": "There is missing field(s) in the AuthenticationRequest or it is formed improperly."
                }
            ), 400

        if not secret or not isinstance(secret, dict):
            logger.warning("Auth failed: missing or invalid secret field")
            return jsonify(
                {
                    "error": "There is missing field(s) in the AuthenticationRequest or it is formed improperly."
                }
            ), 400

        username = user.get("name")
        password = secret.get("password")

        if not username or not password:
            logger.warning("Auth failed: missing username or password")
            return jsonify(
                {
                    "error": "There is missing field(s) in the AuthenticationRequest or it is formed improperly."
                }
            ), 400

        logger.info(
            f"Auth attempt for username: {username}, password length: {len(password)}"
        )

        # Check new storage-based user system
        from auth import verify_password, generate_token
        from datetime import timedelta
        from registry_models import TokenInfo

        user = storage.get_user(username)
        if user and verify_password(password, user.password_hash):
            # Valid credentials - create new token
            token = f"bearer {generate_token()}"
            token_info = TokenInfo(
                token=token,
                user_id=user.user_id,
                username=username,
                created_at=datetime.now(timezone.utc),
                usage_count=0,
                expires_at=datetime.now(timezone.utc) + timedelta(hours=10)
            )
            storage.create_token(token_info)

            logger.info(
                f"Auth successful (new system), token generated, valid_tokens count: {len(storage.tokens)}"
            )

            return jsonify(token), 200

        # Fall back to old system for backward compatibility (default admin)
        username_valid = username == DEFAULT_USERNAME
        password_valid = password == DEFAULT_PASSWORD

        logger.info(
            f"Auth validation: username_valid={username_valid}, password_valid={password_valid}"
        )

        if not username_valid or not password_valid:
            logger.warning(f"Auth failed: invalid credentials for user '{username}'")
            return jsonify({"error": "The user or password is invalid."}), 401

        token = f"bearer {str(uuid.uuid4())}"
        _valid_tokens.add(token)

        logger.info(
            f"Auth successful, token generated, valid_tokens count: {len(_valid_tokens)}"
        )

        return jsonify(token), 200
    except Exception as e:
        logger.error(f"Auth exception: {str(e)}")
        return jsonify(
            {
                "error": "There is missing field(s) in the AuthenticationRequest or it is formed improperly."
            }
        ), 400


@app.route("/api/reset", methods=["DELETE"])
def reset_registry():
    """Reset the registry to a system default state.

    Per OpenAPI spec: Returns 200 with empty body, 401 for permission denied, 403 for auth failure.

    Returns:
        tuple: Response and HTTP status code
            Success (200): Empty response body (no content schema per spec)
            Error (401): Permission denied (not implemented - would require permission checking)
            Error (403): Authentication failed due to invalid or missing token
    """
    logger.info(
        f"reset_registry called, packages before reset: {len(storage.packages)}"
    )

    is_valid, error_response, user_info = check_auth_header()
    if not is_valid:
        logger.warning("Reset failed: authentication check failed")
        return error_response

    try:
        logger.info("Performing storage reset...")
        storage.reset()
        logger.info(
            f"Storage reset complete, packages after reset: {len(storage.packages)}"
        )

        # Reinitialize default token if not present
        if DEFAULT_TOKEN not in _valid_tokens:
            initialize_default_token()
        logger.info(f"After reset, valid_tokens count: {len(_valid_tokens)}")

        storage.record_event(
            "registry_reset",
            actor="api",
            details={"initiator": "api"},
        )
        logger.info("Reset complete, returning 200")
        return Response(status=200)

    except Exception as e:
        logger.error(f"Reset failed with exception: {str(e)}")
        return jsonify({"error": str(e)}), 500


@app.route("/api/tracks", methods=["GET"])
def get_tracks():
    """Return the list of tracks the student plans to implement.

    Returns:
        tuple: JSON response with plannedTracks array and 200 status code
            - plannedTracks (list): Array of track names the student plans to implement
        Error (500): System error during retrieval
    """
    try:
        return jsonify({"plannedTracks": ["Access control track"]}), 200
    except Exception as e:
        return jsonify({"error": str(e)}), 500


# User Management Endpoints (Security Track Phase 2)
@app.route("/api/users", methods=["POST"])
def register_user():
    """Register a new user (admin only).

    Request Body: UserRegistrationRequest with username, password, permissions
    Returns:
        tuple: (UserInfo JSON, 201) or error response
            Success (201): User created successfully
            Error (400): Invalid request body or missing fields
            Error (401): User already exists
            Error (403): Authentication failed or insufficient permissions
    """
    is_valid, error_response, user_info = check_auth_header()
    if not is_valid:
        return error_response

    # Check if user is admin
    if not user_info or not user_info.get("is_admin"):
        return jsonify({"error": "Insufficient permissions. Admin access required."}), 403

    try:
        data = request.get_json()
        if not data:
            return jsonify({"error": "Request body required"}), 400

        username = data.get("username")
        password = data.get("password")
        permissions = data.get("permissions", [])
        is_admin = data.get("is_admin", False)

        if not username or not password:
            return jsonify({"error": "Username and password are required"}), 400

        # Check if user already exists
        if storage.get_user(username):
            return jsonify({"error": "User already exists"}), 401

        # Create new user
        from auth import hash_password
        from registry_models import User

        new_user = User(
            user_id=str(uuid.uuid4()),
            username=username,
            password_hash=hash_password(password),
            permissions=permissions,
            is_admin=is_admin,
            created_at=datetime.now(timezone.utc)
        )

        storage.create_user(new_user)

        logger.info(f"User '{username}' registered successfully by '{user_info['username']}'")

        return jsonify(new_user.to_dict()), 201

    except Exception as e:
        logger.error(f"User registration failed: {str(e)}")
        return jsonify({"error": str(e)}), 400


<<<<<<< HEAD
@app.route("/artifact/byName/<name>", methods=["GET"])
@app.route("/api/artifact/byName/<name>", methods=["GET"])
def get_artifacts_by_name(name):
    """List artifact metadata for this name.

    Returns metadata for each artifact matching this name.

    Args:
        name: Artifact name to search for

    Returns:
        tuple: (Array of ArtifactMetadata, 200) or error response
    """
    # Check auth
    is_valid, error_response = check_auth_header()
    if not is_valid:
        return error_response

    # Validate name
    if not name or not isinstance(name, str):
        return jsonify({"error": "Invalid artifact name"}), 400

    # Search for packages with matching name (exact match)
    matching_packages = []
    for package in storage.packages.values():
        if package.name == name:
            matching_packages.append(package)

    if not matching_packages:
        return jsonify({"error": "No such artifact"}), 404

    # Convert to ArtifactMetadata array
    artifacts = []
    for package in matching_packages:
        pkg_type = infer_artifact_type(package)
        artifacts.append(package_to_artifact_metadata(package, pkg_type))

    return jsonify(artifacts), 200


@app.route("/api/artifact/byRegEx", methods=["POST"])
def search_artifacts_by_regex():
    """Search artifacts by regex pattern.
=======
@app.route("/api/users/<username>", methods=["DELETE"])
def delete_user(username):
    """Delete a user.
>>>>>>> e90f53ef

    Users can delete their own account. Admins can delete any account.

    Args:
        username: Username to delete

    Returns:
        tuple: (Success message JSON, 200) or error response
            Success (200): User deleted successfully
            Error (403): Authentication failed or insufficient permissions
            Error (404): User not found
    """
    is_valid, error_response, user_info = check_auth_header()
    if not is_valid:
        return error_response

    # Check permissions: user can delete self OR admin can delete anyone
    if username != user_info.get("username") and not user_info.get("is_admin"):
        return jsonify({"error": "Insufficient permissions"}), 403

    # Prevent deletion of default admin
    if username == DEFAULT_USERNAME:
        return jsonify({"error": "Cannot delete default admin user"}), 403

    deleted_user = storage.delete_user(username)
    if not deleted_user:
        return jsonify({"error": "User not found"}), 404

    logger.info(f"User '{username}' deleted by '{user_info['username']}'")

    return jsonify({"message": f"User '{username}' deleted successfully"}), 200


@app.route("/api/users", methods=["GET"])
def list_users():
    """List all users (admin only).

    Returns:
        tuple: (Array of UserInfo JSON, 200) or error response
            Success (200): List of users (without password hashes)
            Error (403): Authentication failed or insufficient permissions
    """
    is_valid, error_response, user_info = check_auth_header()
    if not is_valid:
        return error_response

    # Check if user is admin
    if not user_info or not user_info.get("is_admin"):
        return jsonify({"error": "Insufficient permissions. Admin access required."}), 403

    users = storage.list_users()
    users_data = [user.to_dict() for user in users]

    return jsonify(users_data), 200


@app.route("/api/ingest", methods=["POST"])
def ingest_model():
    """Ingest and validate a HuggingFace model into the registry.

    Evaluates a HuggingFace model URL against quality thresholds and creates
    a package entry if all metrics pass. All non-latency metrics must score
    at least 0.5 to be accepted.

    Request Body (JSON):
        - url (str, required): HuggingFace model URL (must start with
          'https://huggingface.co/')

    Quality Thresholds (minimum 0.5):
        All non-latency metrics computed via compute_all_metrics

    Returns:
        tuple: JSON response and HTTP status code
            Success (201):
                - message (str): Success confirmation
                - package (dict): Created package with embedded scores
            Error (400): Invalid URL, missing URL, or failed quality threshold
            Error (500): Server error during ingestion or evaluation
    """
    try:
        data = request.get_json()
        if not data or "url" not in data:
            return jsonify({"error": "URL required"}), 400

        url = data["url"]

        if not url.startswith("https://huggingface.co/"):
            return jsonify({"error": "URL must be a HuggingFace model URL"}), 400

        try:
            model = Model(model=ModelResource(url=url))
            results = compute_all_metrics(model)
        except Exception as e:
            return jsonify({"error": f"Failed to evaluate model: {str(e)}"}), 500

        # Compute net_score from all metrics
        net_score = NetScore()
        net_score.evaluate(list(results.values()))
        results[net_score.name] = net_score

        # Validate all non-latency metrics
        for metric_name, metric in results.items():
            if metric_name == "size_score":
                if isinstance(metric.value, dict) and len(metric.value) > 0:
                    max_score = max(metric.value.values())
                    if max_score < 0.5:
                        return jsonify(
                            {
                                "error": f"Failed threshold: {metric_name} max score {max_score:.3f} < 0.5"
                            }
                        ), 400
                else:
                    return jsonify(
                        {
                            "error": f"Failed threshold: {metric_name} is invalid or empty"
                        }
                    ), 400
            elif isinstance(metric.value, (int, float)):
                if metric.value < 0.5:
                    return jsonify(
                        {
                            "error": f"Failed threshold: {metric_name} {metric.value:.3f} < 0.5"
                        }
                    ), 400
            else:
                return jsonify(
                    {"error": f"Failed threshold: {metric_name} has invalid type"}
                ), 400

        parts = url.rstrip("/").split("/")
        model_name = parts[-1] if parts else "unknown"

        scores = {}
        for name, metric in results.items():
            scores[name] = {"score": metric.value, "latency_ms": metric.latency_ms}

        package_id = str(uuid.uuid4())
        package = Package(
            id=package_id,
            name=model_name,
            version="1.0.0",
            uploaded_by=DEFAULT_USERNAME,
            upload_timestamp=datetime.now(timezone.utc),
            size_bytes=0,
            metadata={"url": url, "scores": scores},
            s3_key=None,
        )

        storage.create_package(package)

        storage.record_event(
            "model_ingested",
            package=package,
            actor="api",
            details={"source": "huggingface", "url": url},
        )

        return jsonify(
            {"message": "Model ingested successfully", "package": package.to_dict()}
        ), 201

    except Exception as e:
        return jsonify({"error": str(e)}), 500


@app.route("/api/ingest/upload", methods=["POST"])
def ingest_upload():
    """Ingest packages from uploaded CSV or JSON file.

    Accepts a file upload (CSV or JSON format) containing package data.
    Validates and stores all packages from the file.

    Returns:
        tuple: JSON response and HTTP status code
            Success (201): Imported packages details
            Error (400): No file, invalid format, validation errors
            Error (500): Server error during processing
    """
    try:
        if "file" not in request.files:
            return jsonify({"error": "No file provided"}), 400

        file = request.files["file"]

        if file.filename == "":
            return jsonify({"error": "No file selected"}), 400

        allowed_extensions = {".csv", ".json"}
        file_ext = os.path.splitext(file.filename)[1].lower()

        if file_ext not in allowed_extensions:
            return jsonify(
                {
                    "error": f"Invalid file type. Allowed types: {', '.join(allowed_extensions)}"
                }
            ), 400

        file_content = file.read().decode("utf-8")

        packages_data = []

        if file_ext == ".csv":
            packages_data = parse_csv_content(file_content)
        elif file_ext == ".json":
            packages_data = parse_json_content(file_content)

        if not packages_data:
            return jsonify({"error": "No valid package data found in file"}), 400

        created_packages = []
        errors = []

        for idx, pkg_data in enumerate(packages_data):
            try:
                if not pkg_data.get("name") or not pkg_data.get("version"):
                    errors.append(
                        f"Row {idx + 1}: Missing required fields (name, version)"
                    )
                    continue

                package_id = str(uuid.uuid4())
                package = Package(
                    id=package_id,
                    name=pkg_data["name"],
                    version=pkg_data["version"],
                    uploaded_by=DEFAULT_USERNAME,
                    upload_timestamp=datetime.now(timezone.utc),
                    size_bytes=0,
                    metadata=pkg_data.get("metadata", {}),
                    s3_key=None,
                )

                storage.create_package(package)
                created_packages.append(package.to_dict())

            except Exception as e:
                errors.append(f"Row {idx + 1}: {str(e)}")

        if not created_packages and errors:
            return jsonify(
                {"error": "Failed to import any packages", "details": errors}
            ), 400

        response = {
            "message": "Packages imported successfully",
            "imported_count": len(created_packages),
            "packages": created_packages,
        }

        if errors:
            response["warnings"] = errors

        return jsonify(response), 201

    except Exception as e:
        return jsonify({"error": f"Failed to process file: {str(e)}"}), 500


# Frontend page routes
@app.route("/upload", methods=["GET"])
def upload_package_page():
    """Serve the upload package page.

    Returns:
        HTML: Upload package page
    """
    return render_template("upload.html")


@app.route("/ingest", methods=["GET"])
def ingest_page():
    """Serve the ingest model page.

    Returns:
        HTML: Ingest model page
    """
    return render_template("ingest.html")


<<<<<<< HEAD
@app.route("/dashboard/health", methods=["GET"])
=======
>>>>>>> e90f53ef
@app.route("/health/dashboard", methods=["GET"])
def health_dashboard_redirect():
    """Backward-compatible alias for the health dashboard route."""
    return render_template("health.html")


if __name__ == "__main__":
    initialize_default_token()
    # Read port from environment variable (AWS EB sets this) or default to 8000
    port = int(os.environ.get("PORT", 8000))
    app.run(host="0.0.0.0", port=port, debug=True)<|MERGE_RESOLUTION|>--- conflicted
+++ resolved
@@ -199,7 +199,6 @@
     url = package.metadata.get("url", "")
     artifact_data = {"url": url}
 
-<<<<<<< HEAD
     # Generate download_url - per OpenAPI spec, server should generate this
     # Use the package download endpoint with the package ID
     # Generate full absolute download URL pointing to the package download endpoint
@@ -227,14 +226,6 @@
     
     # Always include download_url in the response per OpenAPI spec
     artifact_data["download_url"] = download_url
-=======
-    try:
-        download_url = f"/packages/{package.id}/download"
-        artifact_data["download_url"] = download_url
-    except Exception:
-        if "download_url" in package.metadata:
-            artifact_data["download_url"] = package.metadata["download_url"]
->>>>>>> e90f53ef
 
     return {
         "metadata": package_to_artifact_metadata(package, artifact_type),
@@ -742,6 +733,7 @@
         return jsonify({"error": str(e)}), 500
 
 
+@app.route("/artifacts/<artifact_type>/<artifact_id>", methods=["GET"])
 @app.route("/api/artifacts/<artifact_type>/<artifact_id>", methods=["GET"])
 def get_artifact(artifact_type, artifact_id):
     """Retrieve artifact by type and ID.
@@ -1320,19 +1312,12 @@
         ), 500
 
 
-<<<<<<< HEAD
-@app.route("/artifacts/<artifact_type>/<artifact_id>", methods=["GET"])
-@app.route("/api/artifacts/<artifact_type>/<artifact_id>", methods=["GET"])
-def get_artifact(artifact_type, artifact_id):
-    """Retrieve artifact by type and ID.
-=======
 @app.route("/api/artifact/model/<artifact_id>/lineage", methods=["GET"])
 def get_artifact_lineage(artifact_id):
     """Get lineage graph for model artifact.
 
     Extracts lineage information from model's config.json and matches
     against models currently in the system.
->>>>>>> e90f53ef
 
     Returns:
         tuple: (ArtifactLineageGraph JSON, 200) or error response
@@ -1601,51 +1586,43 @@
         return jsonify({"error": str(e)}), 502
 
 
-@app.route("/api/artifact/byName/<artifact_name>", methods=["GET"])
-def get_artifacts_by_name(artifact_name):
-    """Get artifact metadata entries by name.
-
-    Per OpenAPI spec: Returns metadata for each artifact matching the provided name.
+@app.route("/artifact/byName/<name>", methods=["GET"])
+@app.route("/api/artifact/byName/<name>", methods=["GET"])
+def get_artifacts_by_name(name):
+    """List artifact metadata for this name.
+
+    Returns metadata for each artifact matching this name.
 
     Args:
-        artifact_name: Name of artifacts to find
-
-    Returns:
-        tuple: (Array of ArtifactMetadata JSON, 200) or error response
-            - 200: Array of ArtifactMetadata objects
-            - 400: Invalid artifact name
-            - 403: Authentication failed
-            - 404: No artifacts found with this name
-    """
-    logger.info(f"get_artifacts_by_name called with name: {artifact_name}")
-
-    is_valid, error_response, user_info = check_auth_header()
+        name: Artifact name to search for
+
+    Returns:
+        tuple: (Array of ArtifactMetadata, 200) or error response
+    """
+    # Check auth
+    is_valid, error_response = check_auth_header()
     if not is_valid:
-        logger.warning("get_artifacts_by_name: auth check failed")
         return error_response
 
-    if not artifact_name or not artifact_name.strip():
-        return jsonify(
-            {
-                "description": "There is missing field(s) in the artifact_name or it is formed improperly, or is invalid."
-            }
-        ), 400
-
+    # Validate name
+    if not name or not isinstance(name, str):
+        return jsonify({"error": "Invalid artifact name"}), 400
+
+    # Search for packages with matching name (exact match)
     matching_packages = []
     for package in storage.packages.values():
-        if package.name == artifact_name:
+        if package.name == name:
             matching_packages.append(package)
 
     if not matching_packages:
-        logger.info(f"No artifacts found with name: {artifact_name}")
-        return jsonify({"error": "No such artifact."}), 404
-
+        return jsonify({"error": "No such artifact"}), 404
+
+    # Convert to ArtifactMetadata array
     artifacts = []
     for package in matching_packages:
-        artifact_metadata = package_to_artifact_metadata(package)
-        artifacts.append(artifact_metadata)
-
-    logger.info(f"Found {len(artifacts)} artifacts with name: {artifact_name}")
+        pkg_type = infer_artifact_type(package)
+        artifacts.append(package_to_artifact_metadata(package, pkg_type))
+
     return jsonify(artifacts), 200
 
 
@@ -1934,55 +1911,9 @@
         return jsonify({"error": str(e)}), 400
 
 
-<<<<<<< HEAD
-@app.route("/artifact/byName/<name>", methods=["GET"])
-@app.route("/api/artifact/byName/<name>", methods=["GET"])
-def get_artifacts_by_name(name):
-    """List artifact metadata for this name.
-
-    Returns metadata for each artifact matching this name.
-
-    Args:
-        name: Artifact name to search for
-
-    Returns:
-        tuple: (Array of ArtifactMetadata, 200) or error response
-    """
-    # Check auth
-    is_valid, error_response = check_auth_header()
-    if not is_valid:
-        return error_response
-
-    # Validate name
-    if not name or not isinstance(name, str):
-        return jsonify({"error": "Invalid artifact name"}), 400
-
-    # Search for packages with matching name (exact match)
-    matching_packages = []
-    for package in storage.packages.values():
-        if package.name == name:
-            matching_packages.append(package)
-
-    if not matching_packages:
-        return jsonify({"error": "No such artifact"}), 404
-
-    # Convert to ArtifactMetadata array
-    artifacts = []
-    for package in matching_packages:
-        pkg_type = infer_artifact_type(package)
-        artifacts.append(package_to_artifact_metadata(package, pkg_type))
-
-    return jsonify(artifacts), 200
-
-
-@app.route("/api/artifact/byRegEx", methods=["POST"])
-def search_artifacts_by_regex():
-    """Search artifacts by regex pattern.
-=======
 @app.route("/api/users/<username>", methods=["DELETE"])
 def delete_user(username):
     """Delete a user.
->>>>>>> e90f53ef
 
     Users can delete their own account. Admins can delete any account.
 
@@ -2262,10 +2193,7 @@
     return render_template("ingest.html")
 
 
-<<<<<<< HEAD
 @app.route("/dashboard/health", methods=["GET"])
-=======
->>>>>>> e90f53ef
 @app.route("/health/dashboard", methods=["GET"])
 def health_dashboard_redirect():
     """Backward-compatible alias for the health dashboard route."""
