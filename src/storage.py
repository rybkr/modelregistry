--- conflicted
+++ resolved
@@ -5,10 +5,7 @@
 from threading import Lock
 from typing import Dict, List, Optional, Tuple
 import regex as re
-<<<<<<< HEAD
 import threading
-=======
->>>>>>> e0499640
 import logging
 
 from registry_models import Package
@@ -21,11 +18,12 @@
 ) -> Optional[re.Match]:
     """Execute regex search with native timeout protection.
 
-    Uses the regex module's native timeout support which can interrupt
-    CPU-bound operations at the C level.
+    Checks for dangerous patterns that can cause catastrophic backtracking:
+    - Nested quantifiers like (a+)+ or (a*)*
+    - Adjacent quantifiers like a++ or a**
+    - Excessive length
 
     Args:
-<<<<<<< HEAD
         pattern: Regex pattern string to validate
 
     Returns:
@@ -72,9 +70,49 @@
 
     Args:
         pattern_str: Regex pattern string to compile and use
-=======
+        text: Text to search
+        timeout_seconds: Maximum time allowed for search (default 0.1s)
+
+    Returns:
+        bool: true if timed out, false otherwise
+        Optional[re.Match]: Match object if found within timeout, None otherwise
+    """
+    result = [None]  # Use list to allow modification in nested function
+    exception = [None]
+
+    def search():
+        try:
+            compiled_pattern = re.compile(pattern_str)
+            result[0] = compiled_pattern.search(text)
+        except Exception as e:
+            exception[0] = e
+
+    thread = threading.Thread(target=search)
+    thread.daemon = True
+    thread.start()
+    thread.join(timeout=timeout_seconds)
+
+    if thread.is_alive():
+        # Timeout occurred - thread is still running
+        # Note: We can't actually kill the thread, but we return None
+        # The thread will eventually finish in background
+        return True, None
+
+    if exception[0]:
+        # Exception occurred during search
+        return True, None
+
+    return False, result[0]
+
+
+def regex_search_with_timeout(pattern: re.Pattern, text: str, timeout_seconds: float = 0.5) -> Optional[re.Match]:
+    """Execute regex search with timeout protection.
+
+    Uses the regex module's native timeout support which can interrupt
+    CPU-bound operations at the C level.
+
+    Args:
         pattern: Compiled regex pattern
->>>>>>> e0499640
         text: Text to search
         timeout_seconds: Maximum time allowed for search (default 0.5s)
 
@@ -309,21 +347,6 @@
                 # Return all packages
                 all_packages = list(self.packages.values())
                 # Filter by type if specified
-<<<<<<< HEAD
-                #if artifact_types:
-                #    filtered = []
-                #    for pkg in all_packages:
-                #        # Infer type from URL
-                #        url = pkg.metadata.get("url", "")
-                #        pkg_type = "model"
-                #        if "huggingface.co/datasets/" in url:
-                #            pkg_type = "dataset"
-                #        elif "huggingface.co/spaces/" in url or "github.com" in url or "gitlab.com" in url:
-                #            pkg_type = "code"
-                #        if pkg_type in artifact_types:
-                #            filtered.append(pkg)
-                #    all_packages = filtered
-=======
                 if artifact_types:
                     filtered = []
                     for pkg in all_packages:
@@ -341,7 +364,6 @@
                         if pkg_type in artifact_types:
                             filtered.append(pkg)
                     all_packages = filtered
->>>>>>> e0499640
                 matching_packages = all_packages
             else:
                 # Process individual queries
