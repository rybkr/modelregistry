from __future__ import annotations

from collections import Counter, deque
from datetime import datetime, timedelta, timezone
from threading import Lock
from typing import Dict, List, Optional, Tuple
import regex as re
import logging

from registry_models import Package

logger = logging.getLogger("storage")


def regex_search_with_timeout(
    pattern: re.Pattern, text: str, timeout_seconds: float = 0.5
) -> Optional[re.Match]:
    """Execute regex search with native timeout protection.

    Uses the regex module's native timeout support which can interrupt
    CPU-bound operations at the C level.

    Args:
        pattern: Compiled regex pattern
        text: Text to search
        timeout_seconds: Maximum time allowed for search (default 0.5s)

    Returns:
        Optional[re.Match]: Match object if found within timeout, None otherwise
    """
    try:
        return pattern.search(text, timeout=timeout_seconds)
    except TimeoutError:
        logger.warning(f"Regex search timed out")
        return None
    except Exception as e:
        logger.warning(f"Regex search failed: {str(e)}")
        return None


def regex_compile_with_timeout(
    pattern_str: str, flags: int = 0, timeout_seconds: float = 0.5
) -> Optional[re.Pattern]:
    """Compile regex pattern. Timeout will be applied during search operations.

    Note: The regex module's compile() doesn't support timeout parameter.
    Timeout protection is applied during search/match operations instead.

    Args:
        pattern_str: Regex pattern string to compile
        flags: Regex flags (e.g., re.IGNORECASE)
        timeout_seconds: Not used in compilation, but kept for API consistency.
                        Timeout is applied during search operations.

    Returns:
        Optional[re.Pattern]: Compiled pattern if successful, None otherwise
    """
    try:
        # regex.compile() doesn't support timeout parameter
        # Timeout will be applied during search operations
        return re.compile(pattern_str, flags)
    except Exception as e:
        logger.warning(
            f"Regex pattern compilation failed: {pattern_str}, error: {str(e)}"
        )
        return None


class RegistryStorage:
    """In-memory storage for package registry.

    Provides CRUD operations and search functionality for packages.
    All data is stored in memory and will be lost on restart.
    """

    def __init__(self):
        """Initialize empty package storage."""
        self.packages: Dict[str, Package] = {}
        self._activity_log: deque[dict] = deque(maxlen=1024)
        self._log_entries: deque[dict] = deque(maxlen=2048)
        self._lock = Lock()
        self._known_event_types = [
            "package_uploaded",
            "model_ingested",
            "package_deleted",
            "metrics_evaluated",
            "registry_reset",
        ]
        self.reset()

    def reset(self):
        """Clear all packages and activity logs from storage.

        Performs a complete reset to initial state, clearing:
        - All packages (artifacts)
        - Activity logs
        - Log entries

        This method is thread-safe and ensures complete cleanup.
        """
        with self._lock:
            # Create a new empty dict to ensure complete reset
            self.packages = {}
            self._activity_log.clear()
            self._log_entries.clear()

    def create_package(self, package: Package) -> Package:
        """Store a new package.

        Args:
            package: Package to store

        Returns:
            Package: The stored package
        """
        self.packages[package.id] = package
        return package

    def get_package(self, package_id: str) -> Optional[Package]:
        """Retrieve a package by ID.

        Args:
            package_id: Unique package identifier

        Returns:
            Optional[Package]: Package if found, None otherwise
        """
        return self.packages.get(package_id)

    def list_packages(self, offset: int = 0, limit: int = 100) -> List[Package]:
        """List packages with pagination.

        Args:
            offset: Starting index for pagination
            limit: Maximum number of packages to return

        Returns:
            List[Package]: Paginated list of packages
        """
        all_packages = list(self.packages.values())
        return all_packages[offset : offset + limit]

    def delete_package(self, package_id: str) -> Optional[Package]:
        """Delete a package by ID.

        Args:
            package_id: Unique package identifier

        Returns:
            Optional[Package]: Deleted package if found, None otherwise
        """
        return self.packages.pop(package_id, None)

    def search_packages(self, query: str, use_regex: bool = False) -> List[Package]:
        """Search packages by name or README content.

        Searches package names and README metadata for matches.
        Implements ReDoS protection for regex searches using timeout mechanisms.

        Args:
            query: Search string or regex pattern
            use_regex: If True, treat query as regex pattern

        Returns:
            List[Package]: Matching packages, empty list if regex invalid
        """
        results = []
        if use_regex:
            logger.info(f"Regex search initiated with pattern: {query}")

            # Compile pattern with timeout protection
            pattern = regex_compile_with_timeout(
                query, re.IGNORECASE, timeout_seconds=0.5
            )
            if pattern is None:
                # Compilation timed out or failed
                logger.warning(
                    f"Regex search rejected: pattern compilation timed out or failed: {query}"
                )
                return []

            # Search with timeout protection
            for package in self.packages.values():
                # Limit name length for search
                package_name = (
                    package.name[:1000] if len(package.name) > 1000 else package.name
                )

                # Search name with timeout
                match = regex_search_with_timeout(
                    pattern, package_name, timeout_seconds=0.5
                )
                if match:
                    results.append(package)
                    continue  # Skip readme search if name matched

                # Search readme if present
                # Find readme key (case-insensitive lookup)
                readme_key = None
                if "readme" in package.metadata:
<<<<<<< HEAD
                    readme_text = str(package.metadata.get("readme", ""))
                    # Limit readme length for search
                    if len(readme_text) > 10000:
                        readme_text = readme_text[:10000]

                    # Search readme with timeout
                    match = regex_search_with_timeout(
                        pattern, readme_text, timeout_seconds=0.5
                    )
                    if match:
                        results.append(package)
=======
                    readme_key = "readme"
                else:
                    # Fallback: case-insensitive search for readme key
                    for key in package.metadata.keys():
                        if isinstance(key, str) and key.lower() == "readme":
                            readme_key = key
                            break

                if readme_key:
                    readme_value = package.metadata.get(readme_key)
                    # Only search if readme value is a non-empty string
                    if readme_value is not None and isinstance(readme_value, str) and readme_value.strip():
                        readme_text = readme_value.strip()
                        # Limit readme length for search
                        if len(readme_text) > 10000:
                            readme_text = readme_text[:10000]

                        # Search readme with timeout
                        match = regex_search_with_timeout(pattern, readme_text, timeout_seconds=0.5)
                        if match:
                            results.append(package)
>>>>>>> 7b1ed097

            logger.debug(f"Regex search completed: {len(results)} packages found")
        else:
            query_lower = query.lower()
            for package in self.packages.values():
                if query_lower in package.name.lower():
                    results.append(package)
                elif (
                    "readme" in package.metadata
                    and query_lower in str(package.metadata.get("readme", "")).lower()
                ):
                    results.append(package)
        return results

    def get_artifacts_by_query(
        self,
        queries: List[dict],
        artifact_types: Optional[List[str]] = None,
        offset: int = 0,
        limit: int = 100,
    ) -> Tuple[List[Package], int]:
        """Get packages matching artifact query criteria.

        Processes ArtifactQuery array. Handles name: "*" for enumerate all.
        Filters by artifact_types if provided.

        Args:
            queries: List of ArtifactQuery objects (dicts with name, types, etc.)
            artifact_types: Optional list of types to filter by
            offset: Pagination offset
            limit: Maximum number of results

        Returns:
            tuple: (matching packages list, total count)
        """
        with self._lock:
            matching_packages = []

            # Handle enumerate all case
            enumerate_all = False
            for query in queries:
                if isinstance(query, dict) and query.get("name") == "*":
                    enumerate_all = True
                    break

            if enumerate_all:
                # Return all packages
                all_packages = list(self.packages.values())
                # Filter by type if specified
                if artifact_types:
                    filtered = []
                    for pkg in all_packages:
                        # Infer type from URL
                        url = pkg.metadata.get("url", "")
                        pkg_type = "model"
                        if "huggingface.co/datasets/" in url:
                            pkg_type = "dataset"
                        elif (
                            "huggingface.co/spaces/" in url
                            or "github.com" in url
                            or "gitlab.com" in url
                        ):
                            pkg_type = "code"
                        if pkg_type in artifact_types:
                            filtered.append(pkg)
                    all_packages = filtered
                matching_packages = all_packages
            else:
                # Process individual queries
                # For exact name matching: return only ONE result total
                found_exact_match = False
                for query in queries:
                    if found_exact_match:
                        break
                    if not isinstance(query, dict):
                        continue
                    query_name = query.get("name", "")
                    # Per OpenAPI spec: ArtifactQuery uses 'types' (plural, array) not 'type' (singular)
                    query_types = query.get("types", [])
                    if not isinstance(query_types, list):
                        query_types = []

                    if query_name and query_name != "*":
                        for pkg in self.packages.values():
                            # Exact name match (case-sensitive)
                            if query_name == pkg.name:
                                # Filter by types if specified
                                if query_types:
                                    url = pkg.metadata.get("url", "")
                                    pkg_type = "model"
                                    if "huggingface.co/datasets/" in url:
                                        pkg_type = "dataset"
                                    elif (
                                        "huggingface.co/spaces/" in url
                                        or "github.com" in url
                                        or "gitlab.com" in url
                                    ):
                                        pkg_type = "code"
                                    if pkg_type not in query_types:
                                        continue
                                # Only add the first exact match and return immediately
                                # This ensures only ONE result is returned
                                if pkg not in matching_packages:
                                    matching_packages.append(pkg)
                                    found_exact_match = True
                                    # Break out of inner loop
                                    break
                        # If we found a match, stop processing remaining queries
                        if found_exact_match:
                            break
                    elif query_types:
                        # Filter by types only (when name is "*" or empty)
                        for pkg in self.packages.values():
                            url = pkg.metadata.get("url", "")
                            pkg_type = "model"
                            if "huggingface.co/datasets/" in url:
                                pkg_type = "dataset"
                            elif (
                                "huggingface.co/spaces/" in url
                                or "github.com" in url
                                or "gitlab.com" in url
                            ):
                                pkg_type = "code"
                            if pkg_type in query_types and pkg not in matching_packages:
                                matching_packages.append(pkg)

            # Apply type filter if provided
            if artifact_types and not enumerate_all:
                filtered = []
                for pkg in matching_packages:
                    url = pkg.metadata.get("url", "")
                    pkg_type = "model"
                    if "huggingface.co/datasets/" in url:
                        pkg_type = "dataset"
                    elif (
                        "huggingface.co/spaces/" in url
                        or "github.com" in url
                        or "gitlab.com" in url
                    ):
                        pkg_type = "code"
                    if pkg_type in artifact_types:
                        filtered.append(pkg)
                matching_packages = filtered

            total_count = len(matching_packages)

            # Apply pagination
            start_idx = min(offset, total_count)
            end_idx = min(offset + limit, total_count)
            paginated = matching_packages[start_idx:end_idx]

            return paginated, total_count

    def get_artifact_by_type_and_id(
        self, artifact_type: str, artifact_id: str
    ) -> Optional[Package]:
        """Retrieve package by ID, optionally validating type.

        Args:
            artifact_type: Expected artifact type (for validation)
            artifact_id: Package ID to retrieve

        Returns:
            Optional[Package]: Package if found, None otherwise
        """
        package = self.packages.get(artifact_id)
        if not package:
            return None

        # Validate type if provided
        if artifact_type:
            url = package.metadata.get("url", "")
            pkg_type = "model"
            if "huggingface.co/datasets/" in url:
                pkg_type = "dataset"
            elif (
                "huggingface.co/spaces/" in url
                or "github.com" in url
                or "gitlab.com" in url
            ):
                pkg_type = "code"
            if pkg_type != artifact_type:
                return None

        return package

    # Activity & log tracking -------------------------------------------------
    def record_event(
        self,
        event_type: str,
        *,
        package: Optional[Package] = None,
        actor: str = "system",
        level: str = "INFO",
        message: Optional[str] = None,
        details: Optional[dict] = None,
    ) -> None:
        """Record an operational event for health monitoring."""

        timestamp = datetime.now(timezone.utc)
        package_info: Optional[dict] = None
        if package is not None:
            package_info = {
                "id": package.id,
                "name": package.name,
                "version": package.version,
            }

        event_details = details.copy() if details else {}
        event: dict = {
            "timestamp": timestamp,
            "type": event_type,
            "actor": actor,
            "package": package_info,
            "details": event_details,
            "level": level,
        }

        if message is None:
            event["message"] = self._default_event_message(
                event_type, package_info, event_details
            )
        else:
            event["message"] = message

        log_entry = {
            "timestamp": timestamp,
            "level": level,
            "type": event_type,
            "message": event["message"],
        }

        with self._lock:
            self._activity_log.append(event)
            self._log_entries.append(log_entry)

    def get_activity_summary(
        self,
        *,
        window_minutes: int = 60,
        event_limit: int = 50,
    ) -> dict:
        """Return activity metrics for the specified time window."""

        now = datetime.now(timezone.utc)
        window_end = now
        window_start = now - timedelta(minutes=window_minutes)

        with self._lock:
            relevant_events = [
                event
                for event in self._activity_log
                if event["timestamp"] >= window_start
            ]

        counts = Counter(event["type"] for event in relevant_events)
        counts_map = {key: counts.get(key, 0) for key in self._known_event_types}
        counts_map["other"] = sum(
            count
            for event_type, count in counts.items()
            if event_type not in self._known_event_types
        )

        events_for_client = [
            {
                "timestamp": event["timestamp"].isoformat(),
                "type": event["type"],
                "actor": event["actor"],
                "level": event["level"],
                "package": event["package"],
                "message": event["message"],
                "details": event["details"],
            }
            for event in sorted(
                relevant_events, key=lambda e: e["timestamp"], reverse=True
            )[:event_limit]
        ]

        return {
            "window_start": window_start.isoformat(),
            "window_end": window_end.isoformat(),
            "total_events": len(relevant_events),
            "counts": counts_map,
            "events": events_for_client,
        }

    def get_recent_logs(
        self, *, limit: int = 100, level: Optional[str] = None
    ) -> List[dict]:
        """Return recent log-style entries for inspection."""

        with self._lock:
            entries = list(self._log_entries)

        if level:
            level_upper = level.upper()
            entries = [
                entry for entry in entries if entry["level"].upper() == level_upper
            ]

        selected = entries[-limit:]

        return [
            {
                "timestamp": entry["timestamp"].isoformat(),
                "level": entry["level"],
                "type": entry["type"],
                "message": entry["message"],
            }
            for entry in selected
        ]

    def _default_event_message(
        self,
        event_type: str,
        package_info: Optional[dict],
        details: dict,
    ) -> str:
        """Generate a human-friendly default message for an event."""

        if event_type == "package_uploaded":
            return self._format_package_message(
                "Uploaded package", package_info, details
            )
        if event_type == "model_ingested":
            return self._format_package_message(
                "Ingested model package", package_info, details
            )
        if event_type == "package_deleted":
            return self._format_package_message(
                "Deleted package", package_info, details
            )
        if event_type == "metrics_evaluated":
            metric_list = ", ".join(details.get("metrics", []))
            return self._format_package_message(
                f"Computed metrics ({metric_list}) for package", package_info, details
            )
        if event_type == "registry_reset":
            initiator = details.get("initiator", "unknown")
            return f"Registry reset initiated by {initiator}"

        label = event_type.replace("_", " ").title()
        return self._format_package_message(label, package_info, details)

    @staticmethod
    def _format_package_message(
        prefix: str, package_info: Optional[dict], details: dict
    ) -> str:
        if not package_info:
            return prefix
        name = package_info.get("name", "unknown")
        version = package_info.get("version", "unknown")
        suffix = ""
        source = details.get("source")
        if source:
            suffix = f" (source: {source})"
        return f"{prefix} '{name}' v{version}{suffix}"


storage = RegistryStorage()<|MERGE_RESOLUTION|>--- conflicted
+++ resolved
@@ -9,12 +9,10 @@
 
 from registry_models import Package
 
-logger = logging.getLogger("storage")
-
-
-def regex_search_with_timeout(
-    pattern: re.Pattern, text: str, timeout_seconds: float = 0.5
-) -> Optional[re.Match]:
+logger = logging.getLogger('storage')
+
+
+def regex_search_with_timeout(pattern: re.Pattern, text: str, timeout_seconds: float = 0.5) -> Optional[re.Match]:
     """Execute regex search with native timeout protection.
 
     Uses the regex module's native timeout support which can interrupt
@@ -38,9 +36,7 @@
         return None
 
 
-def regex_compile_with_timeout(
-    pattern_str: str, flags: int = 0, timeout_seconds: float = 0.5
-) -> Optional[re.Pattern]:
+def regex_compile_with_timeout(pattern_str: str, flags: int = 0, timeout_seconds: float = 0.5) -> Optional[re.Pattern]:
     """Compile regex pattern. Timeout will be applied during search operations.
 
     Note: The regex module's compile() doesn't support timeout parameter.
@@ -60,9 +56,7 @@
         # Timeout will be applied during search operations
         return re.compile(pattern_str, flags)
     except Exception as e:
-        logger.warning(
-            f"Regex pattern compilation failed: {pattern_str}, error: {str(e)}"
-        )
+        logger.warning(f"Regex pattern compilation failed: {pattern_str}, error: {str(e)}")
         return None
 
 
@@ -169,27 +163,19 @@
             logger.info(f"Regex search initiated with pattern: {query}")
 
             # Compile pattern with timeout protection
-            pattern = regex_compile_with_timeout(
-                query, re.IGNORECASE, timeout_seconds=0.5
-            )
+            pattern = regex_compile_with_timeout(query, re.IGNORECASE, timeout_seconds=0.5)
             if pattern is None:
                 # Compilation timed out or failed
-                logger.warning(
-                    f"Regex search rejected: pattern compilation timed out or failed: {query}"
-                )
+                logger.warning(f"Regex search rejected: pattern compilation timed out or failed: {query}")
                 return []
 
             # Search with timeout protection
             for package in self.packages.values():
                 # Limit name length for search
-                package_name = (
-                    package.name[:1000] if len(package.name) > 1000 else package.name
-                )
+                package_name = package.name[:1000] if len(package.name) > 1000 else package.name
 
                 # Search name with timeout
-                match = regex_search_with_timeout(
-                    pattern, package_name, timeout_seconds=0.5
-                )
+                match = regex_search_with_timeout(pattern, package_name, timeout_seconds=0.5)
                 if match:
                     results.append(package)
                     continue  # Skip readme search if name matched
@@ -198,19 +184,6 @@
                 # Find readme key (case-insensitive lookup)
                 readme_key = None
                 if "readme" in package.metadata:
-<<<<<<< HEAD
-                    readme_text = str(package.metadata.get("readme", ""))
-                    # Limit readme length for search
-                    if len(readme_text) > 10000:
-                        readme_text = readme_text[:10000]
-
-                    # Search readme with timeout
-                    match = regex_search_with_timeout(
-                        pattern, readme_text, timeout_seconds=0.5
-                    )
-                    if match:
-                        results.append(package)
-=======
                     readme_key = "readme"
                 else:
                     # Fallback: case-insensitive search for readme key
@@ -232,7 +205,6 @@
                         match = regex_search_with_timeout(pattern, readme_text, timeout_seconds=0.5)
                         if match:
                             results.append(package)
->>>>>>> 7b1ed097
 
             logger.debug(f"Regex search completed: {len(results)} packages found")
         else:
@@ -248,11 +220,7 @@
         return results
 
     def get_artifacts_by_query(
-        self,
-        queries: List[dict],
-        artifact_types: Optional[List[str]] = None,
-        offset: int = 0,
-        limit: int = 100,
+        self, queries: List[dict], artifact_types: Optional[List[str]] = None, offset: int = 0, limit: int = 100
     ) -> Tuple[List[Package], int]:
         """Get packages matching artifact query criteria.
 
@@ -290,11 +258,7 @@
                         pkg_type = "model"
                         if "huggingface.co/datasets/" in url:
                             pkg_type = "dataset"
-                        elif (
-                            "huggingface.co/spaces/" in url
-                            or "github.com" in url
-                            or "gitlab.com" in url
-                        ):
+                        elif "huggingface.co/spaces/" in url or "github.com" in url or "gitlab.com" in url:
                             pkg_type = "code"
                         if pkg_type in artifact_types:
                             filtered.append(pkg)
@@ -325,11 +289,7 @@
                                     pkg_type = "model"
                                     if "huggingface.co/datasets/" in url:
                                         pkg_type = "dataset"
-                                    elif (
-                                        "huggingface.co/spaces/" in url
-                                        or "github.com" in url
-                                        or "gitlab.com" in url
-                                    ):
+                                    elif "huggingface.co/spaces/" in url or "github.com" in url or "gitlab.com" in url:
                                         pkg_type = "code"
                                     if pkg_type not in query_types:
                                         continue
@@ -350,11 +310,7 @@
                             pkg_type = "model"
                             if "huggingface.co/datasets/" in url:
                                 pkg_type = "dataset"
-                            elif (
-                                "huggingface.co/spaces/" in url
-                                or "github.com" in url
-                                or "gitlab.com" in url
-                            ):
+                            elif "huggingface.co/spaces/" in url or "github.com" in url or "gitlab.com" in url:
                                 pkg_type = "code"
                             if pkg_type in query_types and pkg not in matching_packages:
                                 matching_packages.append(pkg)
@@ -367,11 +323,7 @@
                     pkg_type = "model"
                     if "huggingface.co/datasets/" in url:
                         pkg_type = "dataset"
-                    elif (
-                        "huggingface.co/spaces/" in url
-                        or "github.com" in url
-                        or "gitlab.com" in url
-                    ):
+                    elif "huggingface.co/spaces/" in url or "github.com" in url or "gitlab.com" in url:
                         pkg_type = "code"
                     if pkg_type in artifact_types:
                         filtered.append(pkg)
@@ -386,9 +338,7 @@
 
             return paginated, total_count
 
-    def get_artifact_by_type_and_id(
-        self, artifact_type: str, artifact_id: str
-    ) -> Optional[Package]:
+    def get_artifact_by_type_and_id(self, artifact_type: str, artifact_id: str) -> Optional[Package]:
         """Retrieve package by ID, optionally validating type.
 
         Args:
@@ -408,11 +358,7 @@
             pkg_type = "model"
             if "huggingface.co/datasets/" in url:
                 pkg_type = "dataset"
-            elif (
-                "huggingface.co/spaces/" in url
-                or "github.com" in url
-                or "gitlab.com" in url
-            ):
+            elif "huggingface.co/spaces/" in url or "github.com" in url or "gitlab.com" in url:
                 pkg_type = "code"
             if pkg_type != artifact_type:
                 return None
@@ -452,9 +398,7 @@
         }
 
         if message is None:
-            event["message"] = self._default_event_message(
-                event_type, package_info, event_details
-            )
+            event["message"] = self._default_event_message(event_type, package_info, event_details)
         else:
             event["message"] = message
 
@@ -483,17 +427,15 @@
 
         with self._lock:
             relevant_events = [
-                event
-                for event in self._activity_log
-                if event["timestamp"] >= window_start
+                event for event in self._activity_log if event["timestamp"] >= window_start
             ]
 
         counts = Counter(event["type"] for event in relevant_events)
-        counts_map = {key: counts.get(key, 0) for key in self._known_event_types}
+        counts_map = {
+            key: counts.get(key, 0) for key in self._known_event_types
+        }
         counts_map["other"] = sum(
-            count
-            for event_type, count in counts.items()
-            if event_type not in self._known_event_types
+            count for event_type, count in counts.items() if event_type not in self._known_event_types
         )
 
         events_for_client = [
@@ -506,9 +448,7 @@
                 "message": event["message"],
                 "details": event["details"],
             }
-            for event in sorted(
-                relevant_events, key=lambda e: e["timestamp"], reverse=True
-            )[:event_limit]
+            for event in sorted(relevant_events, key=lambda e: e["timestamp"], reverse=True)[:event_limit]
         ]
 
         return {
@@ -519,9 +459,7 @@
             "events": events_for_client,
         }
 
-    def get_recent_logs(
-        self, *, limit: int = 100, level: Optional[str] = None
-    ) -> List[dict]:
+    def get_recent_logs(self, *, limit: int = 100, level: Optional[str] = None) -> List[dict]:
         """Return recent log-style entries for inspection."""
 
         with self._lock:
@@ -529,9 +467,7 @@
 
         if level:
             level_upper = level.upper()
-            entries = [
-                entry for entry in entries if entry["level"].upper() == level_upper
-            ]
+            entries = [entry for entry in entries if entry["level"].upper() == level_upper]
 
         selected = entries[-limit:]
 
@@ -554,17 +490,11 @@
         """Generate a human-friendly default message for an event."""
 
         if event_type == "package_uploaded":
-            return self._format_package_message(
-                "Uploaded package", package_info, details
-            )
+            return self._format_package_message("Uploaded package", package_info, details)
         if event_type == "model_ingested":
-            return self._format_package_message(
-                "Ingested model package", package_info, details
-            )
+            return self._format_package_message("Ingested model package", package_info, details)
         if event_type == "package_deleted":
-            return self._format_package_message(
-                "Deleted package", package_info, details
-            )
+            return self._format_package_message("Deleted package", package_info, details)
         if event_type == "metrics_evaluated":
             metric_list = ", ".join(details.get("metrics", []))
             return self._format_package_message(
@@ -578,9 +508,7 @@
         return self._format_package_message(label, package_info, details)
 
     @staticmethod
-    def _format_package_message(
-        prefix: str, package_info: Optional[dict], details: dict
-    ) -> str:
+    def _format_package_message(prefix: str, package_info: Optional[dict], details: dict) -> str:
         if not package_info:
             return prefix
         name = package_info.get("name", "unknown")
